--- conflicted
+++ resolved
@@ -200,7 +200,7 @@
         self.object = self.get_object()
         if self.object.state == 'open':
             models.Participation.objects.filter(user = request.user).delete()
-<<<<<<< HEAD
+            request.session['alert'] = dict(status = 'success', text = 'You have withdrawn from the tournament.')
         return redirect('update-tournament', pk = self.object.id)
 
 
@@ -216,8 +216,4 @@
             # - IntegrityError (content irrelevant to end-user)
 
     def post(self, request, *args, **kwargs):
-        pass
-=======
-            request.session['alert'] = dict(status = 'success', text = 'You have withdrawn from the tournament.')
-        return redirect('update-tournament', pk = self.object.id)
->>>>>>> 14824a50
+        pass